--- conflicted
+++ resolved
@@ -241,15 +241,11 @@
         core::nns::NanoFlannIndexHolder<L2, scalar_t> *holder,
         int64_t &num_query_points,
         double radius_squared,
-<<<<<<< HEAD
-        int max_knn) {}
-=======
         int max_knn) {
     utility::LogError(
             "Only Float32 and Float64 dtypes are supported, but got {}.",
             query_points.GetDtype());
 }
->>>>>>> aabdcd75
 
 template <>
 inline void HybridSearchKernel<float>(
