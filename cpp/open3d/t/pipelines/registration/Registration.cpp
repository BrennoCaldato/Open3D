// ----------------------------------------------------------------------------
// -                        Open3D: www.open3d.org                            -
// ----------------------------------------------------------------------------
// The MIT License (MIT)
//
// Copyright (c) 2018-2021 www.open3d.org
//
// Permission is hereby granted, free of charge, to any person obtaining a copy
// of this software and associated documentation files (the "Software"), to deal
// in the Software without restriction, including without limitation the rights
// to use, copy, modify, merge, publish, distribute, sublicense, and/or sell
// copies of the Software, and to permit persons to whom the Software is
// furnished to do so, subject to the following conditions:
//
// The above copyright notice and this permission notice shall be included in
// all copies or substantial portions of the Software.
//
// THE SOFTWARE IS PROVIDED "AS IS", WITHOUT WARRANTY OF ANY KIND, EXPRESS OR
// IMPLIED, INCLUDING BUT NOT LIMITED TO THE WARRANTIES OF MERCHANTABILITY,
// FITNESS FOR A PARTICULAR PURPOSE AND NONINFRINGEMENT. IN NO EVENT SHALL THE
// AUTHORS OR COPYRIGHT HOLDERS BE LIABLE FOR ANY CLAIM, DAMAGES OR OTHER
// LIABILITY, WHETHER IN AN ACTION OF CONTRACT, TORT OR OTHERWISE, ARISING
// FROM, OUT OF OR IN CONNECTION WITH THE SOFTWARE OR THE USE OR OTHER DEALINGS
// IN THE SOFTWARE.
// ----------------------------------------------------------------------------

#include "open3d/t/pipelines/registration/Registration.h"

#include "open3d/core/Tensor.h"
#include "open3d/core/nns/NearestNeighborSearch.h"
#include "open3d/t/geometry/PointCloud.h"
#include "open3d/utility/Console.h"
#include "open3d/utility/Helper.h"

namespace open3d {
namespace t {
namespace pipelines {
namespace registration {

static RegistrationResult GetRegistrationResultAndCorrespondences(
        const geometry::PointCloud &source,
        const geometry::PointCloud &target,
        open3d::core::nns::NearestNeighborSearch &target_nns,
        double max_correspondence_distance,
        const core::Tensor &transformation) {
    core::Device device = source.GetDevice();
    core::Dtype dtype = source.GetPoints().GetDtype();

    target.GetPoints().AssertDtype(dtype);
    if (target.GetDevice() != device) {
        utility::LogError(
                "Target Pointcloud device {} != Source Pointcloud's device {}.",
                target.GetDevice().ToString(), device.ToString());
    }
    transformation.AssertShape({4, 4});

    core::Tensor transformation_host =
            transformation.To(core::Device("CPU:0"), core::Dtype::Float64);

    RegistrationResult result(transformation_host);
    if (max_correspondence_distance <= 0.0) {
        utility::LogError(
                "Max correspondence distance must be a positive value.");
    }

    bool check = target_nns.HybridIndex(max_correspondence_distance);
    if (!check) {
        utility::LogError("HybridSearch Index is not set.");
    }

    core::Tensor distances, counts;
    std::tie(result.correspondences_, distances, counts) =
            target_nns.HybridSearch(source.GetPoints(),
                                    max_correspondence_distance, 1);

<<<<<<< HEAD
    // Counting the numbers of non -1 values in the correspondence
    // tensor returned by NNS.
    double num_correspondences =
            static_cast<double>(result.correspondences_.Ne(-1)
                                        .To(core::Dtype::Int32)
                                        .Sum({0})
                                        .Item<int>());
=======
    double num_correspondences =
            counts.Sum({0}).To(core::Dtype::Float64).Item<double>();
>>>>>>> 745bc82f

    // Reduction sum of "distances" for error.
    double squared_error =
            distances.Sum({0}).To(core::Dtype::Float64).Item<double>();

    result.fitness_ = num_correspondences /
                      static_cast<double>(source.GetPoints().GetLength());
    result.inlier_rmse_ = std::sqrt(squared_error / num_correspondences);

    return result;
}

RegistrationResult EvaluateRegistration(const geometry::PointCloud &source,
                                        const geometry::PointCloud &target,
                                        double max_correspondence_distance,
                                        const core::Tensor &transformation) {
    core::Device device = source.GetDevice();
    core::Dtype dtype = source.GetPoints().GetDtype();

    geometry::PointCloud source_transformed = source.Clone();
    source_transformed.Transform(transformation.To(device, dtype));

    open3d::core::nns::NearestNeighborSearch target_nns(target.GetPoints());

    return GetRegistrationResultAndCorrespondences(
            source_transformed, target, target_nns, max_correspondence_distance,
            transformation);
}

RegistrationResult RegistrationICP(const geometry::PointCloud &source,
                                   const geometry::PointCloud &target,
                                   double max_correspondence_distance,
                                   const core::Tensor &init_source_to_target,
                                   const TransformationEstimation &estimation,
                                   const ICPConvergenceCriteria &criteria) {
    return RegistrationMultiScaleICP(source, target, {-1}, {criteria},
                                     {max_correspondence_distance},
                                     init_source_to_target, estimation);
}

RegistrationResult RegistrationMultiScaleICP(
        const geometry::PointCloud &source,
        const geometry::PointCloud &target,
        const std::vector<double> &voxel_sizes,
        const std::vector<ICPConvergenceCriteria> &criterias,
        const std::vector<double> &max_correspondence_distances,
        const core::Tensor &init_source_to_target,
        const TransformationEstimation &estimation) {
    core::Device device = source.GetDevice();
    core::Dtype dtype = source.GetPoints().GetDtype();

    // ---- Asserts START -----------------------------------------------------
    init_source_to_target.AssertShape({4, 4});

    if (target.GetPoints().GetDtype() != dtype) {
        utility::LogError(
                "Target Pointcloud dtype {} != Source Pointcloud's dtype {}.",
                target.GetPoints().GetDtype().ToString(), dtype.ToString());
    }
    if (target.GetDevice() != device) {
        utility::LogError(
                "Target Pointcloud device {} != Source Pointcloud's device {}.",
                target.GetDevice().ToString(), device.ToString());
    }
    if (dtype == core::Dtype::Float64 &&
        device.GetType() == core::Device::DeviceType::CUDA) {
        utility::LogDebug("Use Float32 pointcloud for best performance.");
    }
<<<<<<< HEAD
=======

>>>>>>> 745bc82f
    if (!(criterias.size() == voxel_sizes.size() &&
          criterias.size() == max_correspondence_distances.size())) {
        utility::LogError(
                " [RegistrationMultiScaleICP]: Size of criterias, voxel_size,"
                " max_correspondence_distances vectors must be same.");
    }
<<<<<<< HEAD
    if (estimation.GetTransformationEstimationType() ==
                TransformationEstimationType::PointToPlane &&
=======
    if ((estimation.GetTransformationEstimationType() ==
                 TransformationEstimationType::PointToPlane ||
         estimation.GetTransformationEstimationType() ==
                 TransformationEstimationType::ColoredICP) &&
>>>>>>> 745bc82f
        (!target.HasPointNormals())) {
        utility::LogError(
                "TransformationEstimationPointToPlane require pre-computed "
                "normal vectors for target PointCloud.");
    }

    // ColoredICP requires pre-computed color_gradients for target points.
    if (estimation.GetTransformationEstimationType() ==
        TransformationEstimationType::ColoredICP) {
        if (!target.HasPointNormals()) {
            utility::LogError(
                    "ColoredICP requires target pointcloud to have normals.");
        }
        if (!target.HasPointColors()) {
            utility::LogError(
                    "ColoredICP requires target pointcloud to have colors.");
        }
        if (!source.HasPointColors()) {
            utility::LogError(
                    "ColoredICP requires source pointcloud to have colors.");
        }
    }
    if (max_correspondence_distances[0] <= 0.0) {
        utility::LogError(
                " Max correspondence distance must be greater than 0, but"
                " got {} in scale: {}.",
                max_correspondence_distances[0], 0);
    }

    int64_t num_iterations = int64_t(criterias.size());
<<<<<<< HEAD

=======
>>>>>>> 745bc82f
    for (int64_t i = 1; i < num_iterations; i++) {
        if (voxel_sizes[i] >= voxel_sizes[i - 1]) {
            utility::LogError(
                    " [MultiScaleICP] Voxel sizes must be in strictly "
                    "decreasing order.");
        }
        if (max_correspondence_distances[i] <= 0.0) {
            utility::LogError(
                    " Max correspondence distance must be greater than 0, but"
                    " got {} in scale: {}.",
                    max_correspondence_distances[i], i);
        }
    }
    // ---- Asserts END -------------------------------------------------------

    // ---- Creating pointcloud pyramid START ---------------------------------
    std::vector<t::geometry::PointCloud> source_down_pyramid(num_iterations);
    std::vector<t::geometry::PointCloud> target_down_pyramid(num_iterations);

    if (voxel_sizes[num_iterations - 1] == -1) {
        source_down_pyramid[num_iterations - 1] = source.Clone();
        target_down_pyramid[num_iterations - 1] = target;
    } else {
        source_down_pyramid[num_iterations - 1] =
                source.VoxelDownSample(voxel_sizes[num_iterations - 1]);
        target_down_pyramid[num_iterations - 1] =
                target.VoxelDownSample(voxel_sizes[num_iterations - 1]);
    }

    // Computing Color Gradients.
    if (estimation.GetTransformationEstimationType() ==
                TransformationEstimationType::ColoredICP &&
        !target.HasPointAttr("color_gradients")) {
        target_down_pyramid[num_iterations - 1].EstimateColorGradients(
                max_correspondence_distances[num_iterations - 1] * 2.0, 30);
    }

    for (int k = num_iterations - 2; k >= 0; k--) {
        source_down_pyramid[k] =
                source_down_pyramid[k + 1].VoxelDownSample(voxel_sizes[k]);
        target_down_pyramid[k] =
                target_down_pyramid[k + 1].VoxelDownSample(voxel_sizes[k]);
    }
    // ---- Creating pointcloud pyramid END ------------------------------------

    // Transformation tensor is always of shape {4,4}, type Float64 on CPU:0.
    core::Tensor transformation = init_source_to_target.To(
            core::Device("CPU:0"), core::Dtype::Float64);
    RegistrationResult result(transformation);
    int inlier_count = 0;
    double prev_fitness = 0;
    double prev_inlier_rmse = 0;

<<<<<<< HEAD
=======
    double prev_fitness = 0;
    double prev_inlier_rmse = 0;

>>>>>>> 745bc82f
    // ---- Iterating over different resolution scale START -------------------
    for (int64_t i = 0; i < num_iterations; i++) {
        source_down_pyramid[i].Transform(transformation.To(device, dtype));
        core::nns::NearestNeighborSearch target_nns(
                target_down_pyramid[i].GetPoints());
        bool check = target_nns.HybridIndex(max_correspondence_distances[i]);
        if (!check) {
            utility::LogError(
                    "NearestNeighborSearch::HybridSearch: Index is not set.");
        }

        // ---- ICP iterations START ------------------------------------------
        for (int j = 0; j < criterias[i].max_iteration_; j++) {
<<<<<<< HEAD
            core::Tensor distances, count;
            std::tie(result.correspondences_, distances, count) =
                    target_nns.HybridSearch(source_down_pyramid[i].GetPoints(),
                                            max_correspondence_distances[i], 1);

            // ComputeTransformation returns transformation tensor.
=======
            // ---- NNS Search: Getting Correspondences, Inlier Fitness and RMSE
            core::Tensor distances, counts;
            std::tie(result.correspondences_, distances, counts) =
                    target_nns.HybridSearch(source_down_pyramid[i].GetPoints(),
                                            max_correspondence_distances[i], 1);
            double num_correspondences =
                    counts.Sum({0}).To(core::Dtype::Float64).Item<double>();

            // Reduction sum of "distances" for error.
            double squared_error =
                    distances.Sum({0}).To(core::Dtype::Float64).Item<double>();

            result.fitness_ =
                    num_correspondences /
                    static_cast<double>(source.GetPoints().GetLength());
            result.inlier_rmse_ =
                    std::sqrt(squared_error / num_correspondences);
            // --- NNS End ----------------------------------------------------

            // ---- Computing Transform between source and target, given
            // correspondences. ComputeTransformation returns {4,4} shaped
            // Float64 transformation tensor on CPU device. -------------------
>>>>>>> 745bc82f
            core::Tensor update =
                    estimation
                            .ComputeTransformation(source_down_pyramid[i],
                                                   target_down_pyramid[i],
<<<<<<< HEAD
                                                   result.correspondences_,
                                                   inlier_count)
=======
                                                   result.correspondences_)
>>>>>>> 745bc82f
                            .To(core::Dtype::Float64);

            // Multiply the transform to the cumulative transformation (update).
            transformation = update.Matmul(transformation);

            // Apply the transform on source pointcloud.
            source_down_pyramid[i].Transform(update.To(device, dtype));

<<<<<<< HEAD
            // Reduction sum of "distances" for error.
            double squared_error =
                    distances.Sum({0}).To(core::Dtype::Float64).Item<double>();

            result.fitness_ =
                    static_cast<double>(inlier_count) /
                    static_cast<double>(source.GetPoints().GetLength());
            result.inlier_rmse_ = std::sqrt(squared_error /
                                            static_cast<double>(inlier_count));

=======
>>>>>>> 745bc82f
            utility::LogDebug(
                    " ICP Scale #{:d} Iteration #{:d}: Fitness {:.4f}, RMSE "
                    "{:.4f}",
                    i + 1, j, result.fitness_, result.inlier_rmse_);

            // ICPConvergenceCriteria, to terminate iteration.
            if (j != 0 &&
                std::abs(prev_fitness - result.fitness_) <
                        criterias[i].relative_fitness_ &&
                std::abs(prev_inlier_rmse - result.inlier_rmse_) <
                        criterias[i].relative_rmse_) {
                break;
            }

            prev_fitness = result.fitness_;
            prev_inlier_rmse = result.inlier_rmse_;
        }
        // ---- ICP iterations END --------------------------------------------

        // To calculate final `fitness` and `inlier_rmse` for the current
        // `transformation` stored in `result`.
        if (i == num_iterations - 1) {
            result = GetRegistrationResultAndCorrespondences(
                    source_down_pyramid[i], target_down_pyramid[i], target_nns,
                    max_correspondence_distances[i], transformation);
        }
    }
    // ---- Iterating over different resolution scale END ---------------------

    return result;
}

}  // namespace registration
}  // namespace pipelines
}  // namespace t
}  // namespace open3d<|MERGE_RESOLUTION|>--- conflicted
+++ resolved
@@ -73,18 +73,8 @@
             target_nns.HybridSearch(source.GetPoints(),
                                     max_correspondence_distance, 1);
 
-<<<<<<< HEAD
-    // Counting the numbers of non -1 values in the correspondence
-    // tensor returned by NNS.
-    double num_correspondences =
-            static_cast<double>(result.correspondences_.Ne(-1)
-                                        .To(core::Dtype::Int32)
-                                        .Sum({0})
-                                        .Item<int>());
-=======
     double num_correspondences =
             counts.Sum({0}).To(core::Dtype::Float64).Item<double>();
->>>>>>> 745bc82f
 
     // Reduction sum of "distances" for error.
     double squared_error =
@@ -153,25 +143,14 @@
         device.GetType() == core::Device::DeviceType::CUDA) {
         utility::LogDebug("Use Float32 pointcloud for best performance.");
     }
-<<<<<<< HEAD
-=======
-
->>>>>>> 745bc82f
     if (!(criterias.size() == voxel_sizes.size() &&
           criterias.size() == max_correspondence_distances.size())) {
         utility::LogError(
                 " [RegistrationMultiScaleICP]: Size of criterias, voxel_size,"
                 " max_correspondence_distances vectors must be same.");
     }
-<<<<<<< HEAD
     if (estimation.GetTransformationEstimationType() ==
                 TransformationEstimationType::PointToPlane &&
-=======
-    if ((estimation.GetTransformationEstimationType() ==
-                 TransformationEstimationType::PointToPlane ||
-         estimation.GetTransformationEstimationType() ==
-                 TransformationEstimationType::ColoredICP) &&
->>>>>>> 745bc82f
         (!target.HasPointNormals())) {
         utility::LogError(
                 "TransformationEstimationPointToPlane require pre-computed "
@@ -194,6 +173,7 @@
                     "ColoredICP requires source pointcloud to have colors.");
         }
     }
+
     if (max_correspondence_distances[0] <= 0.0) {
         utility::LogError(
                 " Max correspondence distance must be greater than 0, but"
@@ -202,10 +182,7 @@
     }
 
     int64_t num_iterations = int64_t(criterias.size());
-<<<<<<< HEAD
-
-=======
->>>>>>> 745bc82f
+
     for (int64_t i = 1; i < num_iterations; i++) {
         if (voxel_sizes[i] >= voxel_sizes[i - 1]) {
             utility::LogError(
@@ -255,16 +232,10 @@
     core::Tensor transformation = init_source_to_target.To(
             core::Device("CPU:0"), core::Dtype::Float64);
     RegistrationResult result(transformation);
-    int inlier_count = 0;
+
     double prev_fitness = 0;
     double prev_inlier_rmse = 0;
 
-<<<<<<< HEAD
-=======
-    double prev_fitness = 0;
-    double prev_inlier_rmse = 0;
-
->>>>>>> 745bc82f
     // ---- Iterating over different resolution scale START -------------------
     for (int64_t i = 0; i < num_iterations; i++) {
         source_down_pyramid[i].Transform(transformation.To(device, dtype));
@@ -278,14 +249,6 @@
 
         // ---- ICP iterations START ------------------------------------------
         for (int j = 0; j < criterias[i].max_iteration_; j++) {
-<<<<<<< HEAD
-            core::Tensor distances, count;
-            std::tie(result.correspondences_, distances, count) =
-                    target_nns.HybridSearch(source_down_pyramid[i].GetPoints(),
-                                            max_correspondence_distances[i], 1);
-
-            // ComputeTransformation returns transformation tensor.
-=======
             // ---- NNS Search: Getting Correspondences, Inlier Fitness and RMSE
             core::Tensor distances, counts;
             std::tie(result.correspondences_, distances, counts) =
@@ -308,17 +271,11 @@
             // ---- Computing Transform between source and target, given
             // correspondences. ComputeTransformation returns {4,4} shaped
             // Float64 transformation tensor on CPU device. -------------------
->>>>>>> 745bc82f
             core::Tensor update =
                     estimation
                             .ComputeTransformation(source_down_pyramid[i],
                                                    target_down_pyramid[i],
-<<<<<<< HEAD
-                                                   result.correspondences_,
-                                                   inlier_count)
-=======
                                                    result.correspondences_)
->>>>>>> 745bc82f
                             .To(core::Dtype::Float64);
 
             // Multiply the transform to the cumulative transformation (update).
@@ -327,19 +284,6 @@
             // Apply the transform on source pointcloud.
             source_down_pyramid[i].Transform(update.To(device, dtype));
 
-<<<<<<< HEAD
-            // Reduction sum of "distances" for error.
-            double squared_error =
-                    distances.Sum({0}).To(core::Dtype::Float64).Item<double>();
-
-            result.fitness_ =
-                    static_cast<double>(inlier_count) /
-                    static_cast<double>(source.GetPoints().GetLength());
-            result.inlier_rmse_ = std::sqrt(squared_error /
-                                            static_cast<double>(inlier_count));
-
-=======
->>>>>>> 745bc82f
             utility::LogDebug(
                     " ICP Scale #{:d} Iteration #{:d}: Fitness {:.4f}, RMSE "
                     "{:.4f}",
