// ----------------------------------------------------------------------------
// -                        Open3D: www.open3d.org                            -
// ----------------------------------------------------------------------------
// The MIT License (MIT)
//
// Copyright (c) 2018 www.open3d.org
//
// Permission is hereby granted, free of charge, to any person obtaining a copy
// of this software and associated documentation files (the "Software"), to deal
// in the Software without restriction, including without limitation the rights
// to use, copy, modify, merge, publish, distribute, sublicense, and/or sell
// copies of the Software, and to permit persons to whom the Software is
// furnished to do so, subject to the following conditions:
//
// The above copyright notice and this permission notice shall be included in
// all copies or substantial portions of the Software.
//
// THE SOFTWARE IS PROVIDED "AS IS", WITHOUT WARRANTY OF ANY KIND, EXPRESS OR
// IMPLIED, INCLUDING BUT NOT LIMITED TO THE WARRANTIES OF MERCHANTABILITY,
// FITNESS FOR A PARTICULAR PURPOSE AND NONINFRINGEMENT. IN NO EVENT SHALL THE
// AUTHORS OR COPYRIGHT HOLDERS BE LIABLE FOR ANY CLAIM, DAMAGES OR OTHER
// LIABILITY, WHETHER IN AN ACTION OF CONTRACT, TORT OR OTHERWISE, ARISING
// FROM, OUT OF OR IN CONNECTION WITH THE SOFTWARE OR THE USE OR OTHER DEALINGS
// IN THE SOFTWARE.
// ----------------------------------------------------------------------------

#include "open3d/t/geometry/Image.h"

#include <gmock/gmock.h>

#include "core/CoreTest.h"
#include "open3d/core/TensorList.h"
#include "open3d/io/ImageIO.h"
#include "open3d/io/PinholeCameraTrajectoryIO.h"
#include "open3d/t/io/ImageIO.h"
#include "open3d/visualization/utility/DrawGeometry.h"
#include "tests/UnitTest.h"

namespace open3d {
namespace tests {

core::Tensor CreateIntrinsics(float down_factor = 1.0f) {
    camera::PinholeCameraIntrinsic intrinsic = camera::PinholeCameraIntrinsic(
            camera::PinholeCameraIntrinsicParameters::PrimeSenseDefault);
    auto focal_length = intrinsic.GetFocalLength();
    auto principal_point = intrinsic.GetPrincipalPoint();

    return core::Tensor(
            std::vector<double>({(focal_length.first / down_factor), 0,
                                 (principal_point.first / down_factor), 0,
                                 (focal_length.second / down_factor),
                                 (principal_point.second / down_factor), 0, 0,
                                 1}),
            {3, 3}, core::Dtype::Float64);
}

class ImagePermuteDevices : public PermuteDevices {};
INSTANTIATE_TEST_SUITE_P(Image,
                         ImagePermuteDevices,
                         testing::ValuesIn(PermuteDevices::TestCases()));

class ImagePermuteDevicePairs : public PermuteDevicePairs {};
INSTANTIATE_TEST_SUITE_P(
        Image,
        ImagePermuteDevicePairs,
        testing::ValuesIn(ImagePermuteDevicePairs::TestCases()));

TEST_P(ImagePermuteDevices, ConstructorNoArg) {
    t::geometry::Image im;
    EXPECT_EQ(im.GetRows(), 0);
    EXPECT_EQ(im.GetCols(), 0);
    EXPECT_EQ(im.GetChannels(), 1);
    EXPECT_EQ(im.GetDtype(), core::Dtype::Float32);
    EXPECT_EQ(im.GetDevice(), core::Device("CPU:0"));
}

TEST_P(ImagePermuteDevices, Constructor) {
    core::Device device = GetParam();

    // Normal case.
    int64_t rows = 480;
    int64_t cols = 640;
    int64_t channels = 3;
    core::Dtype dtype = core::Dtype::UInt8;
    t::geometry::Image im(rows, cols, channels, dtype, device);
    EXPECT_EQ(im.GetRows(), rows);
    EXPECT_EQ(im.GetCols(), cols);
    EXPECT_EQ(im.GetChannels(), channels);
    EXPECT_EQ(im.GetDtype(), dtype);
    EXPECT_EQ(im.GetDevice(), device);

    // Unsupported shape or channel.
    EXPECT_ANY_THROW(t::geometry::Image(-1, cols, channels, dtype, device));
    EXPECT_ANY_THROW(t::geometry::Image(rows, -1, channels, dtype, device));
    EXPECT_ANY_THROW(t::geometry::Image(rows, cols, 0, dtype, device));
    EXPECT_ANY_THROW(t::geometry::Image(rows, cols, -1, dtype, device));

    // Check all dtypes.
    for (const core::Dtype& dtype : {
                 core::Dtype::Float32,
                 core::Dtype::Float64,
                 core::Dtype::Int32,
                 core::Dtype::Int64,
                 core::Dtype::UInt8,
                 core::Dtype::UInt16,
                 core::Dtype::Bool,
         }) {
        EXPECT_NO_THROW(
                t::geometry::Image(rows, cols, channels, dtype, device));
    }
}

TEST_P(ImagePermuteDevices, ConstructorFromTensor) {
    core::Device device = GetParam();

    int64_t rows = 480;
    int64_t cols = 640;
    int64_t channels = 3;
    core::Dtype dtype = core::Dtype::UInt8;

    // 2D Tensor. IsSame() tests memory sharing and shape matching.
    core::Tensor t_2d({rows, cols}, dtype, device);
    t::geometry::Image im_2d(t_2d);
    EXPECT_FALSE(im_2d.AsTensor().IsSame(t_2d));
    EXPECT_TRUE(im_2d.AsTensor().Reshape(t_2d.GetShape()).IsSame(t_2d));

    // 3D Tensor.
    core::Tensor t_3d({rows, cols, channels}, dtype, device);
    t::geometry::Image im_3d(t_3d);
    EXPECT_TRUE(im_3d.AsTensor().IsSame(t_3d));

    // Not 2D nor 3D.
    core::Tensor t_4d({rows, cols, channels, channels}, dtype, device);
    EXPECT_ANY_THROW(t::geometry::Image im_4d(t_4d); (void)im_4d;);

    // Non-contiguous tensor.
    // t_3d_sliced = t_3d[:, :, 0:3:2]
    core::Tensor t_3d_sliced = t_3d.Slice(2, 0, 3, 2);
    EXPECT_EQ(t_3d_sliced.GetShape(), core::SizeVector({rows, cols, 2}));
    EXPECT_FALSE(t_3d_sliced.IsContiguous());
    EXPECT_ANY_THROW(t::geometry::Image im_nc(t_3d_sliced); (void)im_nc;);
}

TEST_P(ImagePermuteDevicePairs, CopyDevice) {
    core::Device dst_device;
    core::Device src_device;
    std::tie(dst_device, src_device) = GetParam();

    core::Tensor data =
            core::Tensor::Ones({2, 3}, core::Dtype::Float32, src_device);
    t::geometry::Image im(data);

    // Copy is created on the dst_device.
    t::geometry::Image im_copy = im.To(dst_device, /*copy=*/true);

    EXPECT_EQ(im_copy.GetDevice(), dst_device);
    EXPECT_EQ(im_copy.GetDtype(), im.GetDtype());
}

TEST_P(ImagePermuteDevices, Copy) {
    core::Device device = GetParam();

    core::Tensor data =
            core::Tensor::Ones({2, 3}, core::Dtype::Float32, device);
    t::geometry::Image im(data);

    // Copy is on the same device as source.
    t::geometry::Image im_copy = im.Clone();

    // Copy does not share the same memory with source (deep copy).
    EXPECT_FALSE(im_copy.AsTensor().IsSame(im.AsTensor()));

    // Copy has the same attributes and values as source.
    EXPECT_TRUE(im_copy.AsTensor().AllClose(im.AsTensor()));
}

// Test automatic scale determination for conversion from UInt8 / UInt16 ->
// Float32/64 and LinearTransform().
// Currently needs IPP.
TEST_P(ImagePermuteDevices,
       OPEN3D_CONCATENATE(IPP_CONDITIONAL_TEST_STR, To_LinearTransform)) {
    using ::testing::ElementsAreArray;
    using ::testing::FloatEq;
    core::Device device = GetParam();

    // reference data
    const std::vector<uint8_t> input_data = {10, 25, 0, 13};
    auto output_ref = {FloatEq(10. / 255), FloatEq(25. / 255), FloatEq(0.),
                       FloatEq(13. / 255)};
    auto negative_image_ref = {FloatEq(1. - 10. / 255), FloatEq(1. - 25. / 255),
                               FloatEq(1.), FloatEq(1. - 13. / 255)};

    t::geometry::Image input(
            core::Tensor{input_data, {2, 2, 1}, core::Dtype::UInt8, device});
    // UInt8 -> Float32: auto scale = 1./255
    t::geometry::Image output = input.To(core::Dtype::Float32);
    EXPECT_EQ(output.GetDtype(), core::Dtype::Float32);
    EXPECT_THAT(output.AsTensor().ToFlatVector<float>(),
                ElementsAreArray(output_ref));

    // LinearTransform to negative image
    output.LinearTransform(/* scale= */ -1, /* offset= */ 1);
    EXPECT_THAT(output.AsTensor().ToFlatVector<float>(),
                ElementsAreArray(negative_image_ref));

    // UInt8 -> UInt16: auto scale = 1
    output = input.To(core::Dtype::UInt16);
    EXPECT_EQ(output.GetDtype(), core::Dtype::UInt16);
    EXPECT_THAT(output.AsTensor().ToFlatVector<uint16_t>(),
                ElementsAreArray(input_data));
}

TEST_P(ImagePermuteDevices, FilterBilateral) {
    core::Device device = GetParam();

    {  // Float32
        // clang-format off
        const std::vector<float> input_data =
          {0, 0, 0, 0, 0,
           0, 0, 0, 0, 0,
           0, 0, 1, 0, 0,
           0, 0, 0, 0, 0,
           0, 0, 0, 0, 0};
        const std::vector<float> output_ref_ipp =
          {0.0, 0.0, 0.0, 0.0, 0.0,
           0.0, 0.0, 0.199001, 0.0, 0.0,
           0.0, 0.199001, 0.201605, 0.199001, 0.0,
           0.0, 0.0, 0.199001, 0.0, 0.0,
           0.0, 0.0, 0.0, 0.0, 0.0};
        const std::vector<float> output_ref_npp =
          {0.0, 0.0, 0.0, 0.0, 0.0,
           0.0, 0.110249, 0.110802, 0.110249, 0.0,
           0.0, 0.110802, 0.112351, 0.110802, 0.0,
           0.0, 0.110249, 0.110802, 0.110249, 0.0,
           0.0, 0.0, 0.0, 0.0, 0.0};
        // clang-format on

        core::Tensor data = core::Tensor(input_data, {5, 5, 1},
                                         core::Dtype::Float32, device);

        t::geometry::Image im(data);
        if (!t::geometry::Image::HAVE_IPPICV &&
            device.GetType() ==
                    core::Device::DeviceType::CPU) {  // Not Implemented
            ASSERT_THROW(im.FilterBilateral(3, 10, 10), std::runtime_error);
        } else {
            im = im.FilterBilateral(3, 10, 10);
            if (device.GetType() == core::Device::DeviceType::CPU) {
                EXPECT_TRUE(im.AsTensor().AllClose(
                        core::Tensor(output_ref_ipp, {5, 5, 1},
                                     core::Dtype::Float32, device)));
            } else {
                EXPECT_TRUE(im.AsTensor().AllClose(
                        core::Tensor(output_ref_npp, {5, 5, 1},
                                     core::Dtype::Float32, device)));
            }
        }
    }

    {  // UInt8
        // clang-format off
        const std::vector<uint8_t> input_data =
          {0, 0, 0, 0, 0,
           0, 121, 121, 121, 0,
           0, 125, 128, 125, 0,
           0, 121, 121, 121, 0,
           0, 0, 0, 0, 0};
        const std::vector<uint8_t> output_ref_ipp =
          {0, 0, 0, 0, 0,
           0, 122, 122, 122, 0,
           0, 124, 125, 124, 0,
           0, 122, 122, 122, 0,
           0, 0, 0, 0, 0};
        const std::vector<uint8_t> output_ref_npp =
          {0, 0, 0, 0, 0,
           0, 122, 122, 122, 0,
           0, 123, 123, 123, 0,
           0, 122, 122, 122, 0,
           0, 0, 0, 0, 0};
        // clang-format on

        core::Tensor data =
                core::Tensor(input_data, {5, 5, 1}, core::Dtype::UInt8, device);

        t::geometry::Image im(data);
        if (!t::geometry::Image::HAVE_IPPICV &&
            device.GetType() ==
                    core::Device::DeviceType::CPU) {  // Not Implemented
            ASSERT_THROW(im.FilterBilateral(3, 5, 5), std::runtime_error);
        } else {
            im = im.FilterBilateral(3, 5, 5);
            utility::LogInfo("{}", im.AsTensor().View({5, 5}).ToString());

            if (device.GetType() == core::Device::DeviceType::CPU) {
                EXPECT_TRUE(im.AsTensor().AllClose(
                        core::Tensor(output_ref_ipp, {5, 5, 1},
                                     core::Dtype::UInt8, device)));
            } else {
                EXPECT_TRUE(im.AsTensor().AllClose(
                        core::Tensor(output_ref_npp, {5, 5, 1},
                                     core::Dtype::UInt8, device)));
            }
        }
    }
}

// IPP and NPP are consistent when kernel_size = 3x3.
// Note: in 5 x 5 NPP adds a weird offset.
TEST_P(ImagePermuteDevices, FilterGaussian) {
    core::Device device = GetParam();

    {  // Float32
        // clang-format off
        const std::vector<float> input_data =
          {0, 0, 0, 0, 0,
           0, 1, 0, 0, 1,
           0, 0, 0, 0, 0,
           0, 0, 0, 0, 0,
           0, 0, 0, 1, 0};
        const std::vector<float> output_ref =
          {0.0751136, 0.123841, 0.0751136, 0.0751136, 0.198955,
           0.123841, 0.204180, 0.123841, 0.123841, 0.328021,
           0.0751136, 0.123841, 0.0751136, 0.0751136, 0.198955,
           0.0, 0.0, 0.0751136, 0.123841, 0.0751136,
           0.0, 0.0, 0.198955, 0.328021, 0.198955};
        // clang-format on

        core::Tensor data = core::Tensor(input_data, {5, 5, 1},
                                         core::Dtype::Float32, device);
        t::geometry::Image im(data);
        if (!t::geometry::Image::HAVE_IPPICV &&
            device.GetType() ==
                    core::Device::DeviceType::CPU) {  // Not Implemented
            ASSERT_THROW(im.FilterGaussian(3), std::runtime_error);
        } else {
            im = im.FilterGaussian(3);
            EXPECT_TRUE(im.AsTensor().AllClose(core::Tensor(
                    output_ref, {5, 5, 1}, core::Dtype::Float32, device)));
        }
    }

    {  // UInt8
        // clang-format off
        const std::vector<uint8_t> input_data =
          {0, 0, 0, 0, 0,
           0, 128, 0, 0, 255,
           0, 0, 0, 128, 0,
           0, 0, 0, 0, 0,
           0, 0, 0, 255, 0};
        const std::vector<uint8_t> output_ref_ipp =
          {10, 16, 10, 19, 51,
           16, 26, 25, 47, 93,
           10, 16, 25, 45, 67,
           0, 0, 29, 47, 29,
           0, 0, 51, 84, 51};
        const std::vector<uint8_t> output_ref_npp =
          {9, 15, 9, 19, 50,
           15, 26, 25, 47, 93,
           9, 15, 25, 45, 66,
           0, 0, 28, 47, 28,
           0, 0, 50, 83, 50};
        // clang-format on

        core::Tensor data =
                core::Tensor(input_data, {5, 5, 1}, core::Dtype::UInt8, device);
        t::geometry::Image im(data);
        if (!t::geometry::Image::HAVE_IPPICV &&
            device.GetType() ==
                    core::Device::DeviceType::CPU) {  // Not Implemented
            ASSERT_THROW(im.FilterGaussian(3), std::runtime_error);
        } else {
            im = im.FilterGaussian(3);
            utility::LogInfo("{}", im.AsTensor().View({5, 5}).ToString());

            if (device.GetType() == core::Device::DeviceType::CPU) {
                EXPECT_TRUE(im.AsTensor().AllClose(
                        core::Tensor(output_ref_ipp, {5, 5, 1},
                                     core::Dtype::UInt8, device)));
            } else {
                EXPECT_TRUE(im.AsTensor().AllClose(
                        core::Tensor(output_ref_npp, {5, 5, 1},
                                     core::Dtype::UInt8, device)));
            }
        }
    }
}

TEST_P(ImagePermuteDevices, Filter) {
    core::Device device = GetParam();

    {  // Float32
        // clang-format off
        const std::vector<float> input_data =
          {0, 0, 0, 0, 0,
           0, 0, 0, 0, 0,
           0, 0, 1, 0, 0,
           0, 0, 0, 0, 0,
           0, 0, 0, 0, 0};
       const std::vector<float> kernel_data =
          {0.00296902, 0.0133062 , 0.02193824, 0.0133062 , 1.00296902,
           0.0133062 , 0.05963413, 0.09832021, 0.05963413, 0.0133062 ,
           0.02193824, 0.09832021, 0.16210286, 0.09832021, 0.02193824,
           0.0133062 , 0.05963413, 0.09832021, 0.05963413, 0.0133062 ,
           0.00296902, 0.0133062 , 0.02193824, 0.0133062 , -1.00296902
        };
        // clang-format on

        core::Tensor data = core::Tensor(input_data, {5, 5, 1},
                                         core::Dtype::Float32, device);
        core::Tensor kernel =
                core::Tensor(kernel_data, {5, 5}, core::Dtype::Float32, device);
        t::geometry::Image im(data);
        if (!t::geometry::Image::HAVE_IPPICV &&
            device.GetType() ==
                    core::Device::DeviceType::CPU) {  // Not Implemented
            ASSERT_THROW(im.Filter(kernel), std::runtime_error);
        } else {
            t::geometry::Image im_new = im.Filter(kernel);
            EXPECT_TRUE(
                    im_new.AsTensor().Reverse().View({5, 5}).AllClose(kernel));
        }
    }

    {  // UInt8
        // clang-format off
        const std::vector<uint8_t> input_data =
          {0, 0, 0, 0, 0,
           0, 0, 0, 0, 0,
           0, 0, 128, 0, 0,
           0, 0, 0, 0, 0,
           0, 0, 0, 0, 255};
       const std::vector<float> kernel_data =
          {0.00296902, 0.0133062 , 0.02193824, 0.0133062 , 1.00296902,
           0.0133062 , 0.05963413, 0.09832021, 0.05963413, 0.0133062 ,
           0.02193824, 0.09832021, 0.16210286, 0.09832021, 0.02193824,
           0.0133062 , 0.05963413, 0.09832021, 0.05963413, 0.0133062 ,
           0.00296902, 0.0133062 , 0.02193824, 0.0133062 , -1.00296902
        };

       const std::vector<uint8_t> output_ref_ipp =
         {0, 2, 3, 2, 0,
          2, 8, 13, 8, 2,
          3, 13, 0, 0, 0,
          2, 8, 0, 0, 0,
          128, 2, 0, 0, 0
         };
       const std::vector<uint8_t> output_ref_npp =
         {0, 1, 2, 1, 0,
          1, 7, 12, 7, 1,
          2, 12, 0, 0, 0,
          1, 7, 0, 0, 0,
          128, 1, 0, 0, 0
         };
        // clang-format on

        core::Tensor data =
                core::Tensor(input_data, {5, 5, 1}, core::Dtype::UInt8, device);
        core::Tensor kernel =
                core::Tensor(kernel_data, {5, 5}, core::Dtype::Float32, device);
        t::geometry::Image im(data);
        if (!t::geometry::Image::HAVE_IPPICV &&
            device.GetType() ==
                    core::Device::DeviceType::CPU) {  // Not Implemented
            ASSERT_THROW(im.Filter(kernel), std::runtime_error);
        } else {
            im = im.Filter(kernel);
            utility::LogInfo("{}", im.AsTensor().View({5, 5}).ToString());

            if (device.GetType() == core::Device::DeviceType::CPU) {
                EXPECT_TRUE(im.AsTensor().AllClose(
                        core::Tensor(output_ref_ipp, {5, 5, 1},
                                     core::Dtype::UInt8, device)));
            } else {
                EXPECT_TRUE(im.AsTensor().AllClose(
                        core::Tensor(output_ref_npp, {5, 5, 1},
                                     core::Dtype::UInt8, device)));
            }
        }
    }
}

TEST_P(ImagePermuteDevices, FilterSobel) {
    core::Device device = GetParam();

    // clang-format off
    const std::vector<float> input_data =
      {0, 0, 0, 0, 1,
       0, 1, 1, 0, 0,
       0, 0, 1, 0, 0,
       1, 0, 1, 0, 0,
       0, 0, 1, 1, 0};
    const std::vector<float> output_dx_ref =
      {1, 1, -1, 2, 3,
       2, 3, -2, -2, 1,
       0, 3, -1, -4, 0,
       -2, 2, 1, -4, -1,
       -1, 3, 3, -4, -3};
    const std::vector<float> output_dy_ref =
      {1, 3, 3, 0, -3,
       0, 1, 2, 0, -3,
       2, -1, -1, 0, 0,
       0, 0, 1, 2, 1,
       -3, -1, 1, 2, 1};
    // clang-format on

    {  // Float32 -> Float32
        core::Tensor data = core::Tensor(input_data, {5, 5, 1},
                                         core::Dtype::Float32, device);
        t::geometry::Image im(data);
        t::geometry::Image dx, dy;
        if (!t::geometry::Image::HAVE_IPPICV &&
            device.GetType() ==
                    core::Device::DeviceType::CPU) {  // Not Implemented
            ASSERT_THROW(im.FilterSobel(3), std::runtime_error);
        } else {
            std::tie(dx, dy) = im.FilterSobel(3);

            EXPECT_TRUE(dx.AsTensor().AllClose(core::Tensor(
                    output_dx_ref, {5, 5, 1}, core::Dtype::Float32, device)));
            EXPECT_TRUE(dy.AsTensor().AllClose(core::Tensor(
                    output_dy_ref, {5, 5, 1}, core::Dtype::Float32, device)));
            utility::LogInfo("{}", dx.AsTensor().View({5, 5}).ToString());
        }
    }

    {  // UInt8 -> Int16
        core::Tensor data = core::Tensor(input_data, {5, 5, 1},
                                         core::Dtype::Float32, device)
                                    .To(core::Dtype::UInt8);
        t::geometry::Image im(data);
        t::geometry::Image dx, dy;
        if (!t::geometry::Image::HAVE_IPPICV &&
            device.GetType() ==
                    core::Device::DeviceType::CPU) {  // Not Implemented
            ASSERT_THROW(im.FilterSobel(3), std::runtime_error);
        } else {
            std::tie(dx, dy) = im.FilterSobel(3);

            EXPECT_TRUE(dx.AsTensor().AllClose(
                    core::Tensor(output_dx_ref, {5, 5, 1}, core::Dtype::Float32,
                                 device)
                            .To(core::Dtype::Int16)));
            EXPECT_TRUE(dy.AsTensor().AllClose(
                    core::Tensor(output_dy_ref, {5, 5, 1}, core::Dtype::Float32,
                                 device)
                            .To(core::Dtype::Int16)));
            utility::LogInfo("{}", dx.AsTensor().View({5, 5}).ToString());
        }
    }
}

TEST_P(ImagePermuteDevices, Resize) {
    core::Device device = GetParam();

    {  // Float32
        // clang-format off
        const std::vector<float> input_data =
          {0, 0, 1, 1, 1, 1,
           0, 1, 1, 0, 0, 1,
           1, 0, 0, 1, 0, 1,
           0, 1, 1, 0, 1, 1,
           1, 1, 1, 0, 1, 1,
           1, 1, 1, 1, 1, 1};
        const std::vector<float> output_ref =
          {0, 1, 1,
           1, 0, 0,
           1, 1, 1};
        // clang-format on

        core::Tensor data = core::Tensor(input_data, {6, 6, 1},
                                         core::Dtype::Float32, device);
        t::geometry::Image im(data);
        if (!t::geometry::Image::HAVE_IPPICV &&
            device.GetType() ==
                    core::Device::DeviceType::CPU) {  // Not Implemented
            ASSERT_THROW(
                    im.Resize(0.5, t::geometry::Image::InterpType::Nearest),
                    std::runtime_error);
        } else {
            im = im.Resize(0.5, t::geometry::Image::InterpType::Nearest);
            EXPECT_TRUE(im.AsTensor().AllClose(core::Tensor(
                    output_ref, {3, 3, 1}, core::Dtype::Float32, device)));
        }
    }
    {  // UInt8
        // clang-format off
        const std::vector<uint8_t> input_data =
          {0, 0, 128, 1, 1, 1,
           0, 1, 1, 0, 0, 1,
           128, 0, 0, 255, 0, 1,
           0, 1, 128, 0, 1, 128,
           1, 128, 1, 0, 255, 128,
           1, 1, 1, 1, 128, 1};
        const std::vector<uint8_t> output_ref_ipp =
          {0, 32, 1,
           32, 96, 32,
           33, 1, 128};
        const std::vector<uint8_t> output_ref_npp =
          {0, 33, 1,
           32, 96, 33,
           33, 1, 128};
        // clang-format on

        core::Tensor data =
                core::Tensor(input_data, {6, 6, 1}, core::Dtype::UInt8, device);
        t::geometry::Image im(data);
        if (!t::geometry::Image::HAVE_IPPICV &&
            device.GetType() ==
                    core::Device::DeviceType::CPU) {  // Not Implemented
            ASSERT_THROW(im.Resize(0.5, t::geometry::Image::InterpType::Super),
                         std::runtime_error);
        } else {
            t::geometry::Image im_low =
                    im.Resize(0.5, t::geometry::Image::InterpType::Super);
            utility::LogInfo("{}", im_low.AsTensor().View({3, 3}).ToString());

            if (device.GetType() == core::Device::DeviceType::CPU) {
                EXPECT_TRUE(im_low.AsTensor().AllClose(
                        core::Tensor(output_ref_ipp, {3, 3, 1},
                                     core::Dtype::UInt8, device)));
            } else {
                EXPECT_TRUE(im_low.AsTensor().AllClose(
                        core::Tensor(output_ref_npp, {3, 3, 1},
                                     core::Dtype::UInt8, device)));

                // Check output in the CI to see if other inteprolations works
                // with other platforms
                im_low = im.Resize(0.5, t::geometry::Image::InterpType::Linear);
                utility::LogInfo("Linear: {}",
                                 im_low.AsTensor().View({3, 3}).ToString());

                im_low = im.Resize(0.5, t::geometry::Image::InterpType::Cubic);
                utility::LogInfo("Cubic: {}",
                                 im_low.AsTensor().View({3, 3}).ToString());

                im_low =
                        im.Resize(0.5, t::geometry::Image::InterpType::Lanczos);
                utility::LogInfo("Lanczos: {}",
                                 im_low.AsTensor().View({3, 3}).ToString());
            }
        }
    }
}

TEST_P(ImagePermuteDevices, PyrDown) {
    core::Device device = GetParam();

    {  // Float32
        // clang-format off
        const std::vector<float> input_data =
          {0, 0, 0, 1, 0, 1,
           0, 1, 0, 0, 0, 1,
           0, 0, 0, 1, 0, 1,
           1, 0, 0, 0, 0, 1,
           1, 0, 0, 0, 0, 1,
           1, 1, 1, 1, 1, 1};
        const std::vector<float> output_ref =
          {0.0596343, 0.244201, 0.483257,
           0.269109, 0.187536, 0.410317,
           0.752312, 0.347241, 0.521471};
        // clang-format on

        core::Tensor data = core::Tensor(input_data, {6, 6, 1},
                                         core::Dtype::Float32, device);
        t::geometry::Image im(data);

        if (!t::geometry::Image::HAVE_IPPICV &&
            device.GetType() ==
                    core::Device::DeviceType::CPU) {  // Not Implemented
            ASSERT_THROW(im.PyrDown(), std::runtime_error);
        } else {
            im = im.PyrDown();
            EXPECT_TRUE(im.AsTensor().AllClose(core::Tensor(
                    output_ref, {3, 3, 1}, core::Dtype::Float32, device)));
        }
    }

    {  // UInt8
        // clang-format off
        const std::vector<uint8_t> input_data =
          {0, 0, 0, 128, 0, 1,
           0, 128, 0, 0, 0, 1,
           0, 0, 0, 128, 0, 128,
           255, 0, 0, 0, 0, 1,
           1, 0, 0, 0, 0, 1,
           1, 1, 255, 1, 128, 255};
        const std::vector<uint8_t> output_ref_ipp =
          {8, 31, 26,
           51, 25, 30,
           48, 38, 46};
        const std::vector<uint8_t> output_ref_npp =
          {7, 31, 25,
           51, 25, 29,
           48, 38, 46};
        // clang-format on

        core::Tensor data =
                core::Tensor(input_data, {6, 6, 1}, core::Dtype::UInt8, device);
        t::geometry::Image im(data);

        if (!t::geometry::Image::HAVE_IPPICV &&
            device.GetType() ==
                    core::Device::DeviceType::CPU) {  // Not Implemented
            ASSERT_THROW(im.PyrDown(), std::runtime_error);
        } else {
            im = im.PyrDown();
            utility::LogInfo("{}", im.AsTensor().View({3, 3}).ToString());

            if (device.GetType() == core::Device::DeviceType::CPU) {
                EXPECT_TRUE(im.AsTensor().AllClose(
                        core::Tensor(output_ref_ipp, {3, 3, 1},
                                     core::Dtype::UInt8, device)));
            } else {
                EXPECT_TRUE(im.AsTensor().AllClose(
                        core::Tensor(output_ref_npp, {3, 3, 1},
                                     core::Dtype::UInt8, device)));
            }
        }
    }
}

TEST_P(ImagePermuteDevices, Dilate) {
    using ::testing::ElementsAreArray;

    // reference data used to validate the filtering of an image
    // clang-format off
    const std::vector<float> input_data = {
        0, 0, 0, 0, 0, 0, 0, 0,
        1.2, 1, 0, 0, 0, 0, 1, 0,
        0, 0, 1, 0, 0, 0, 0, 0,
        0, 0, 0, 0, 0, 0, 0, 0};
    const std::vector<float> output_ref = {
        1.2, 1.2, 1, 0, 0, 1, 1, 1,
        1.2, 1.2, 1, 1, 0, 1, 1, 1,
        1.2, 1.2, 1, 1, 0, 1, 1, 1,
        0, 1, 1, 1, 0, 0, 0, 0};
    // clang-format on

    // test image dimensions
    const int rows = 4;
    const int cols = 8;
    const int channels = 1;
    const int kernel_size = 3;
    core::Device device = GetParam();

    core::Tensor t_input{
            input_data, {rows, cols, channels}, core::Dtype::Float32, device};
    t::geometry::Image input(t_input);
    t::geometry::Image output;

    // UInt8
    core::Tensor t_input_uint8_t =
            t_input.To(core::Dtype::UInt8);  // normal static_cast is OK
    t::geometry::Image input_uint8_t(t_input_uint8_t);
    if (!t::geometry::Image::HAVE_IPPICV &&
        device.GetType() == core::Device::DeviceType::CPU) {  // Not Implemented
        ASSERT_THROW(input_uint8_t.Dilate(kernel_size), std::runtime_error);
    } else {
        output = input_uint8_t.Dilate(kernel_size);
        EXPECT_EQ(output.GetRows(), input.GetRows());
        EXPECT_EQ(output.GetCols(), input.GetCols());
        EXPECT_EQ(output.GetChannels(), input.GetChannels());
        EXPECT_THAT(output.AsTensor().ToFlatVector<uint8_t>(),
                    ElementsAreArray(output_ref));
    }

    // UInt16
    core::Tensor t_input_uint16_t =
            t_input.To(core::Dtype::UInt16);  // normal static_cast is OK
    t::geometry::Image input_uint16_t(t_input_uint16_t);
    if (!t::geometry::Image::HAVE_IPPICV &&
        device.GetType() == core::Device::DeviceType::CPU) {  // Not Implemented
        ASSERT_THROW(input_uint16_t.Dilate(kernel_size), std::runtime_error);
    } else {
        output = input_uint16_t.Dilate(kernel_size);
        EXPECT_EQ(output.GetRows(), input.GetRows());
        EXPECT_EQ(output.GetCols(), input.GetCols());
        EXPECT_EQ(output.GetChannels(), input.GetChannels());
        EXPECT_THAT(output.AsTensor().ToFlatVector<uint16_t>(),
                    ElementsAreArray(output_ref));
    }

    // Float32
    if (!t::geometry::Image::HAVE_IPPICV &&
        device.GetType() == core::Device::DeviceType::CPU) {  // Not Implemented
        ASSERT_THROW(input.Dilate(kernel_size), std::runtime_error);
    } else {
        output = input.Dilate(kernel_size);
        EXPECT_EQ(output.GetRows(), input.GetRows());
        EXPECT_EQ(output.GetCols(), input.GetCols());
        EXPECT_EQ(output.GetChannels(), input.GetChannels());
        EXPECT_THAT(output.AsTensor().ToFlatVector<float>(),
                    ElementsAreArray(output_ref));
    }
}

// tImage: (r, c, ch) | legacy Image: (u, v, ch) = (c, r, ch)
TEST_P(ImagePermuteDevices, ToLegacyImage) {
    core::Device device = GetParam();
    // 2 byte dtype is general enough for uin8_t as well as float
    core::Dtype dtype = core::Dtype::UInt16;

    // 2D tensor for 1 channel image
    core::Tensor t_1ch(std::vector<uint16_t>{0, 1, 2, 3, 4, 5}, {2, 3}, dtype,
                       device);

    // Test 1 channel image conversion
    t::geometry::Image im_1ch(t_1ch);
    geometry::Image leg_im_1ch = im_1ch.ToLegacyImage();
    for (int r = 0; r < im_1ch.GetRows(); ++r)
        for (int c = 0; c < im_1ch.GetCols(); ++c)
            EXPECT_EQ(im_1ch.At(r, c).Item<uint16_t>(),
                      *leg_im_1ch.PointerAt<uint16_t>(c, r));

    // 3D tensor for 3 channel image
    core::Tensor t_3ch(
            std::vector<uint16_t>{0, 1, 2, 3, 4, 5, 6, 7, 8, 9, 10, 11},
            {2, 2, 3}, dtype, device);
    // Test 3 channel image conversion
    t::geometry::Image im_3ch(t_3ch);
    geometry::Image leg_im_3ch = im_3ch.ToLegacyImage();
    for (int r = 0; r < im_3ch.GetRows(); ++r)
        for (int c = 0; c < im_3ch.GetCols(); ++c)
            for (int ch = 0; ch < im_3ch.GetChannels(); ++ch)
                EXPECT_EQ(im_3ch.At(r, c, ch).Item<uint16_t>(),
                          *leg_im_3ch.PointerAt<uint16_t>(c, r, ch));
}

<<<<<<< HEAD
TEST_P(ImagePermuteDevices, CreateVertexMap) {
=======
TEST_P(ImagePermuteDevices, DISABLED_CreateVertexMap) {
>>>>>>> 6db7fb8a
    core::Device device = GetParam();

    t::geometry::Image depth =
            t::io::CreateImageFromFile(fmt::format("{}/RGBD/depth/{:05d}.png",
                                                   std::string(TEST_DATA_DIR),
                                                   1))
                    ->To(device);

    float invalid_fill = 0.0f;
    auto depth_clipped = depth.ClipTransform(1000.0, 0.0, 3.0, invalid_fill);

    core::Tensor intrinsic_t = CreateIntrinsics();
    auto vertex_map = depth_clipped.CreateVertexMap(intrinsic_t, invalid_fill);
    visualization::DrawGeometries({std::make_shared<open3d::geometry::Image>(
            vertex_map.ToLegacyImage())});
}

<<<<<<< HEAD
TEST_P(ImagePermuteDevices, CreateNormalMap) {
=======
TEST_P(ImagePermuteDevices, DISABLED_CreateNormalMap) {
>>>>>>> 6db7fb8a
    core::Device device = GetParam();

    t::geometry::Image depth =
            t::io::CreateImageFromFile(fmt::format("{}/RGBD/depth/{:05d}.png",
                                                   std::string(TEST_DATA_DIR),
                                                   1))
                    ->To(device);

    float invalid_fill = 0.0f;
    core::Tensor intrinsic_t = CreateIntrinsics();

    // We have to apply a bilateral filter, otherwise normals would be too
    // noisy.
    auto depth_clipped = depth.ClipTransform(1000.0, 0.0, 3.0, invalid_fill);
    if (!t::geometry::Image::HAVE_IPPICV &&
        device.GetType() == core::Device::DeviceType::CPU) {  // Not Implemented
        ASSERT_THROW(depth_clipped.FilterBilateral(5, 5.0, 10.0),
                     std::runtime_error);
    } else {
        auto depth_bilateral = depth_clipped.FilterBilateral(5, 5.0, 10.0);
        auto vertex_map_for_normal =
                depth_bilateral.CreateVertexMap(intrinsic_t, invalid_fill);
        auto normal_map = vertex_map_for_normal.CreateNormalMap(invalid_fill);

        // Use abs for better visualization
        normal_map.AsTensor() = normal_map.AsTensor().Abs();
        visualization::DrawGeometries(
                {std::make_shared<open3d::geometry::Image>(
                        normal_map.ToLegacyImage())});
    }
}

<<<<<<< HEAD
TEST_P(ImagePermuteDevices, PyrDownDepth) {
    core::Device device = GetParam();

    t::geometry::Image depth =
            t::io::CreateImageFromFile(fmt::format("{}/RGBD/depth/{:05d}.png",
                                                   std::string(TEST_DATA_DIR),
                                                   1))
                    ->To(device);

    float invalid_fill = 0.0f;
    core::Tensor intrinsics_down = CreateIntrinsics(2.0f);

    auto depth_clipped = depth.ClipTransform(1000.0, 0.0, 3.0, invalid_fill);
    auto depth_down = depth_clipped.PyrDownDepth(0.25, invalid_fill);

    auto vertex_map = depth_down.CreateVertexMap(intrinsics_down, invalid_fill);
    visualization::DrawGeometries({std::make_shared<open3d::geometry::Image>(
            vertex_map.ToLegacyImage())});
}

TEST_P(ImagePermuteDevices, ColorizeDepth) {
=======
TEST_P(ImagePermuteDevices, DISABLED_ColorizeDepth) {
>>>>>>> 6db7fb8a
    core::Device device = GetParam();

    t::geometry::Image depth =
            t::io::CreateImageFromFile(fmt::format("{}/RGBD/depth/{:05d}.png",
                                                   std::string(TEST_DATA_DIR),
                                                   1))
                    ->To(device);

    auto color_depth = depth.ColorizeDepth(1000.0, 0.0, 3.0);
    visualization::DrawGeometries({std::make_shared<open3d::geometry::Image>(
            color_depth.ToLegacyImage())});

    auto depth_clipped = depth.ClipTransform(1000.0, 0.0, 3.0, 0.0);
    auto color_depth_clipped = depth_clipped.ColorizeDepth(1.0, 0.0, 3.0);
    visualization::DrawGeometries({std::make_shared<open3d::geometry::Image>(
            color_depth_clipped.ToLegacyImage())});
}
}  // namespace tests
}  // namespace open3d<|MERGE_RESOLUTION|>--- conflicted
+++ resolved
@@ -826,11 +826,7 @@
                           *leg_im_3ch.PointerAt<uint16_t>(c, r, ch));
 }
 
-<<<<<<< HEAD
-TEST_P(ImagePermuteDevices, CreateVertexMap) {
-=======
 TEST_P(ImagePermuteDevices, DISABLED_CreateVertexMap) {
->>>>>>> 6db7fb8a
     core::Device device = GetParam();
 
     t::geometry::Image depth =
@@ -848,11 +844,7 @@
             vertex_map.ToLegacyImage())});
 }
 
-<<<<<<< HEAD
-TEST_P(ImagePermuteDevices, CreateNormalMap) {
-=======
 TEST_P(ImagePermuteDevices, DISABLED_CreateNormalMap) {
->>>>>>> 6db7fb8a
     core::Device device = GetParam();
 
     t::geometry::Image depth =
@@ -885,8 +877,7 @@
     }
 }
 
-<<<<<<< HEAD
-TEST_P(ImagePermuteDevices, PyrDownDepth) {
+TEST_P(ImagePermuteDevices, DISABLED_ColorizeDepth) {
     core::Device device = GetParam();
 
     t::geometry::Image depth =
@@ -895,29 +886,6 @@
                                                    1))
                     ->To(device);
 
-    float invalid_fill = 0.0f;
-    core::Tensor intrinsics_down = CreateIntrinsics(2.0f);
-
-    auto depth_clipped = depth.ClipTransform(1000.0, 0.0, 3.0, invalid_fill);
-    auto depth_down = depth_clipped.PyrDownDepth(0.25, invalid_fill);
-
-    auto vertex_map = depth_down.CreateVertexMap(intrinsics_down, invalid_fill);
-    visualization::DrawGeometries({std::make_shared<open3d::geometry::Image>(
-            vertex_map.ToLegacyImage())});
-}
-
-TEST_P(ImagePermuteDevices, ColorizeDepth) {
-=======
-TEST_P(ImagePermuteDevices, DISABLED_ColorizeDepth) {
->>>>>>> 6db7fb8a
-    core::Device device = GetParam();
-
-    t::geometry::Image depth =
-            t::io::CreateImageFromFile(fmt::format("{}/RGBD/depth/{:05d}.png",
-                                                   std::string(TEST_DATA_DIR),
-                                                   1))
-                    ->To(device);
-
     auto color_depth = depth.ColorizeDepth(1000.0, 0.0, 3.0);
     visualization::DrawGeometries({std::make_shared<open3d::geometry::Image>(
             color_depth.ToLegacyImage())});
