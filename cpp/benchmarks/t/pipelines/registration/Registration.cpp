--- conflicted
+++ resolved
@@ -39,25 +39,17 @@
 static const std::string target_pointcloud_filename =
         std::string(TEST_DATA_DIR) + "/ICP/cloud_bin_1.pcd";
 
-<<<<<<< HEAD
 static const std::string source_colored_pcd_filename =
         std::string(TEST_DATA_DIR) + "/ColoredICP/frag_115.ply";
 static const std::string target_colored_pcd_filename =
         std::string(TEST_DATA_DIR) + "/ColoredICP/frag_116.ply";
 
 static const double voxel_downsampling_factor = 0.05;
-=======
-static const double voxel_downsampling_factor = 0.025;
->>>>>>> 745bc82f
 
 // ICP ConvergenceCriteria.
 static const double relative_fitness = 1e-6;
 static const double relative_rmse = 1e-6;
-<<<<<<< HEAD
 static const int max_iterations = 5;
-=======
-static const int max_iterations = 10;
->>>>>>> 745bc82f
 
 // NNS parameter.
 static const double max_correspondence_distance = 0.075;
@@ -131,18 +123,10 @@
                                      const core::Device& device,
                                      const core::Dtype& dtype,
                                      const TransformationEstimationType& type) {
-<<<<<<< HEAD
     std::string source_pcd_filename;
     std::string target_pcd_filename;
 
     core::Tensor init_trans;
-=======
-    geometry::PointCloud source(device), target(device);
-
-    std::tie(source, target) = LoadTensorPointCloudFromFile(
-            source_pointcloud_filename, target_pointcloud_filename,
-            voxel_downsampling_factor, dtype, device);
->>>>>>> 745bc82f
 
     std::shared_ptr<TransformationEstimation> estimation;
     if (type == TransformationEstimationType::PointToPlane) {
@@ -175,17 +159,11 @@
                                        core::Device("CPU:0"));
     }
 
-<<<<<<< HEAD
     geometry::PointCloud source(device), target(device);
 
     std::tie(source, target) = LoadTensorPointCloudFromFile(
             source_pcd_filename, target_pcd_filename, voxel_downsampling_factor,
             dtype, device);
-=======
-    core::Tensor init_trans = core::Tensor(initial_transform_flat, {4, 4},
-                                           core::Dtype::Float32, device)
-                                      .To(dtype);
->>>>>>> 745bc82f
 
     RegistrationResult reg_result(init_trans);
 
@@ -243,7 +221,6 @@
 #endif
 
 BENCHMARK_CAPTURE(BenchmarkRegistrationICP,
-<<<<<<< HEAD
                   ColoredICP / CPU32,
                   core::Device("CPU:0"),
                   core::Dtype::Float32,
@@ -260,8 +237,6 @@
 #endif
 
 BENCHMARK_CAPTURE(BenchmarkRegistrationICP,
-=======
->>>>>>> 745bc82f
                   PointToPlane / CPU64,
                   core::Device("CPU:0"),
                   core::Dtype::Float64,
