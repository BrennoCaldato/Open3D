--- conflicted
+++ resolved
@@ -87,12 +87,6 @@
             utility::GetProgramOptionAsInt(argc, argv, "--iterations", n));
     iterations = std::min(n, iterations);
 
-<<<<<<< HEAD
-    Tensor T_frame_to_model =
-            Tensor::Eye(4, core::Dtype::Float64, core::Device("CPU:0"));
-
-=======
->>>>>>> eb6a5d63
     // Intrinsics
     std::string intrinsic_path = utility::GetProgramOptionAsString(
             argc, argv, "--intrinsic_path", "");
@@ -162,13 +156,10 @@
                     result.transformation_.Slice(0, 0, 3).Slice(1, 3, 4);
             double translation_norm = std::sqrt(
                     (translation * translation).Sum({0, 1}).Item<double>());
-<<<<<<< HEAD
-=======
 
             // TODO(wei): more systematical failure check.
             // If the overlap is too small or translation is too high between
             // two consecutive frames, it is likely that the tracking failed.
->>>>>>> eb6a5d63
             if (result.fitness_ >= 0.1 && translation_norm < 0.15) {
                 T_frame_to_model =
                         T_frame_to_model.Matmul(result.transformation_);
